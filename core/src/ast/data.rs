use std::{slice, vec};

use proc_macro2::{Span, TokenStream};
use quote::ToTokens;
use syn::spanned::Spanned;

use usage::{
    self, IdentRefSet, IdentSet, LifetimeRefSet, LifetimeSet, UsesLifetimes, UsesTypeParams,
};
use {Error, FromField, FromVariant, Result};

/// A struct or enum body.
///
/// `V` is the type which receives any encountered variants, and `F` receives struct fields.
#[derive(Debug, Clone, PartialEq, Eq)]
pub enum Data<V, F> {
    Enum(Vec<V>),
    Struct(Fields<F>),
}

impl<V, F> Data<V, F> {
    /// Creates an empty body of the same shape as the passed-in body.
    pub fn empty_from(src: &syn::Data) -> Self {
        match *src {
            syn::Data::Enum(_) => Self::Enum(vec![]),
            syn::Data::Struct(ref vd) => Self::Struct(Fields::empty_from(&vd.fields)),
            syn::Data::Union(_) => unreachable!(),
        }
    }

    /// Creates a new `Data<&V, &F>` instance from `Data<V, F>`.
    pub fn as_ref(&self) -> Data<&V, &F> {
        match *self {
            Self::Enum(ref variants) => Data::Enum(variants.iter().collect()),
            Self::Struct(ref data) => Data::Struct(data.as_ref()),
        }
    }

    /// Applies a function `V -> U` on enum variants, if this is an enum.
    pub fn map_enum_variants<T, U>(self, map: T) -> Data<U, F>
    where
        T: FnMut(V) -> U,
    {
        match self {
            Self::Enum(v) => Data::Enum(v.into_iter().map(map).collect()),
            Self::Struct(f) => Data::Struct(f),
        }
    }

    /// Applies a function `F -> U` on struct fields, if this is a struct.
    pub fn map_struct_fields<T, U>(self, map: T) -> Data<V, U>
    where
        T: FnMut(F) -> U,
    {
        match self {
            Self::Enum(v) => Data::Enum(v),
            Self::Struct(f) => Data::Struct(f.map(map)),
        }
    }

    /// Applies a function to the `Fields` if this is a struct.
    pub fn map_struct<T, U>(self, mut map: T) -> Data<V, U>
    where
        T: FnMut(Fields<F>) -> Fields<U>,
    {
        match self {
            Self::Enum(v) => Data::Enum(v),
            Self::Struct(f) => Data::Struct(map(f)),
        }
    }

    /// Consumes the `Data`, returning `Fields<F>` if it was a struct.
    pub fn take_struct(self) -> Option<Fields<F>> {
        match self {
            Self::Enum(_) => None,
            Self::Struct(f) => Some(f),
        }
    }

    /// Consumes the `Data`, returning `Vec<V>` if it was an enum.
    pub fn take_enum(self) -> Option<Vec<V>> {
        match self {
            Self::Enum(v) => Some(v),
            Self::Struct(_) => None,
        }
    }

    /// Returns `true` if this instance is `Data::Enum`.
    pub fn is_enum(&self) -> bool {
        match *self {
            Self::Enum(_) => true,
            Self::Struct(_) => false,
        }
    }

    /// Returns `true` if this instance is `Data::Struct`.
    pub fn is_struct(&self) -> bool {
        !self.is_enum()
    }
}

impl<V: FromVariant, F: FromField> Data<V, F> {
    /// Attempt to convert from a `syn::Data` instance.
    pub fn try_from(body: &syn::Data) -> Result<Self> {
        match *body {
            syn::Data::Enum(ref data) => {
                let mut items = Vec::with_capacity(data.variants.len());
                let mut errors = Vec::new();
                for v_result in data.variants.iter().map(FromVariant::from_variant) {
                    match v_result {
                        Ok(val) => items.push(val),
                        Err(err) => errors.push(err),
                    }
                }

                if !errors.is_empty() {
                    Err(Error::multiple(errors))
                } else {
                    Ok(Self::Enum(items))
                }
            }
            syn::Data::Struct(ref data) => Ok(Self::Struct(Fields::try_from(&data.fields)?)),
            syn::Data::Union(_) => unreachable!(),
        }
    }
}

impl<V: UsesTypeParams, F: UsesTypeParams> UsesTypeParams for Data<V, F> {
    fn uses_type_params<'a>(
        &self,
        options: &usage::Options,
        type_set: &'a IdentSet,
    ) -> IdentRefSet<'a> {
        match *self {
            Self::Struct(ref v) => v.uses_type_params(options, type_set),
            Self::Enum(ref v) => v.uses_type_params(options, type_set),
        }
    }
}

impl<V: UsesLifetimes, F: UsesLifetimes> UsesLifetimes for Data<V, F> {
    fn uses_lifetimes<'a>(
        &self,
        options: &usage::Options,
        lifetimes: &'a LifetimeSet,
    ) -> LifetimeRefSet<'a> {
        match *self {
            Self::Struct(ref v) => v.uses_lifetimes(options, lifetimes),
            Self::Enum(ref v) => v.uses_lifetimes(options, lifetimes),
        }
    }
}

/// Equivalent to `syn::Fields`, but replaces the AST element with a generic.
#[derive(Debug, Clone)]
pub struct Fields<T> {
    pub style: Style,
    pub fields: Vec<T>,
    span: Option<Span>,
    __nonexhaustive: (),
}

impl<T> Fields<T> {
<<<<<<< HEAD
    pub fn empty_from(vd: &syn::Fields) -> Self {
        Self {
            style: vd.into(),
            fields: Vec::new(),
=======
    /// Creates a new [`Fields`] struct.
    pub fn new(style: Style, fields: Vec<T>) -> Self {
        Self {
            style,
            fields,
            span: None,
            __nonexhaustive: (),
        }
    }

    /// Adds a [`Span`] to [`Fields`].
    pub fn with_span(mut self, span: Span) -> Self {
        if self.span.is_none() {
            self.span = Some(span);
>>>>>>> cc20fb27
        }
        self
    }

    pub fn empty_from(vd: &syn::Fields) -> Self {
        Self::new(vd.into(), Vec::new())
    }

    /// Splits the `Fields` into its style and fields for further processing.
    /// Returns an empty `Vec` for `Unit` data.
    pub fn split(self) -> (Style, Vec<T>) {
        (self.style, self.fields)
    }

    /// Returns true if this variant's data makes it a newtype.
    pub fn is_newtype(&self) -> bool {
        self.style == Style::Tuple && self.len() == 1
    }

    pub fn is_unit(&self) -> bool {
        self.style.is_unit()
    }

    pub fn is_tuple(&self) -> bool {
        self.style.is_tuple()
    }

    pub fn is_struct(&self) -> bool {
        self.style.is_struct()
    }

    pub fn as_ref(&self) -> Fields<&T> {
        Fields {
            style: self.style,
            fields: self.fields.iter().collect(),
            span: self.span,
            __nonexhaustive: (),
        }
    }

    pub fn map<F, U>(self, map: F) -> Fields<U>
    where
        F: FnMut(T) -> U,
    {
        Fields {
            style: self.style,
            fields: self.fields.into_iter().map(map).collect(),
            span: self.span,
            __nonexhaustive: (),
        }
    }

    pub fn iter(&self) -> slice::Iter<T> {
        self.fields.iter()
    }

    /// Returns the number of fields in the structure.
    pub fn len(&self) -> usize {
        self.fields.len()
    }

    /// Returns `true` if the `Fields` contains no fields.
    pub fn is_empty(&self) -> bool {
        self.fields.is_empty()
    }
}

impl<F: FromField> Fields<F> {
    pub fn try_from(fields: &syn::Fields) -> Result<Self> {
        let (items, errors) = {
            match &fields {
                syn::Fields::Named(fields) => {
                    let mut items = Vec::with_capacity(fields.named.len());
                    let mut errors = Vec::new();

                    for field in &fields.named {
                        match FromField::from_field(field) {
                            Ok(val) => items.push(val),
                            Err(err) => errors.push({
                                if let Some(ident) = &field.ident {
                                    err.at(ident)
                                } else {
                                    err
                                }
                            }),
                        }
                    }

                    (items, errors)
                }
                syn::Fields::Unnamed(fields) => {
                    let mut items = Vec::with_capacity(fields.unnamed.len());
                    let mut errors = Vec::new();

                    for field in &fields.unnamed {
                        match FromField::from_field(field) {
                            Ok(val) => items.push(val),
                            Err(err) => errors.push({
                                if let Some(ident) = &field.ident {
                                    err.at(ident)
                                } else {
                                    err
                                }
                            }),
                        }
                    }

                    (items, errors)
                }
                syn::Fields::Unit => (vec![], vec![]),
            }
        };

        if !errors.is_empty() {
            Err(Error::multiple(errors))
        } else {
<<<<<<< HEAD
            Ok(Self {
                style: fields.into(),
                fields: items,
            })
=======
            Ok(Self::new(fields.into(), items).with_span(fields.span()))
>>>>>>> cc20fb27
        }
    }
}

impl<T: ToTokens> ToTokens for Fields<T> {
    fn to_tokens(&self, tokens: &mut TokenStream) {
        let fields = &self.fields;
        // An unknown Span should be `Span::call_site()`;
        // https://docs.rs/syn/1.0.12/syn/spanned/trait.Spanned.html#tymethod.span
        let span = self.span.unwrap_or_else(Span::call_site);

        match self.style {
            Style::Struct => {
                let trailing_comma = {
                    if fields.is_empty() {
                        quote!()
                    } else {
                        quote!(,)
                    }
                };

                tokens.extend(quote_spanned![span => { #(#fields),* #trailing_comma }]);
            }
            Style::Tuple => {
                tokens.extend(quote_spanned![span => ( #(#fields),* )]);
            }
            Style::Unit => {}
        }
    }
}

impl<T: PartialEq> PartialEq for Fields<T> {
    fn eq(&self, other: &Self) -> bool {
        self.style == other.style && self.fields == other.fields
    }
}

impl<T: Eq> Eq for Fields<T> {}

impl<T> IntoIterator for Fields<T> {
    type Item = T;
    type IntoIter = vec::IntoIter<T>;

    fn into_iter(self) -> Self::IntoIter {
        self.fields.into_iter()
    }
}

impl<T> From<Style> for Fields<T> {
    fn from(style: Style) -> Self {
<<<<<<< HEAD
        Self {
            style,
            fields: Vec::new(),
        }
=======
        Self::new(style, Vec::new())
>>>>>>> cc20fb27
    }
}

impl<T, U: Into<Vec<T>>> From<(Style, U)> for Fields<T> {
    fn from((style, fields): (Style, U)) -> Self {
        style.with_fields(fields)
    }
}

impl<T: UsesTypeParams> UsesTypeParams for Fields<T> {
    fn uses_type_params<'a>(
        &self,
        options: &usage::Options,
        type_set: &'a IdentSet,
    ) -> IdentRefSet<'a> {
        self.fields.uses_type_params(options, type_set)
    }
}

impl<T: UsesLifetimes> UsesLifetimes for Fields<T> {
    fn uses_lifetimes<'a>(
        &self,
        options: &usage::Options,
        lifetimes: &'a LifetimeSet,
    ) -> LifetimeRefSet<'a> {
        self.fields.uses_lifetimes(options, lifetimes)
    }
}

#[derive(Debug, Clone, Copy, PartialEq, Eq)]
pub enum Style {
    Tuple,
    Struct,
    Unit,
}

impl Style {
    pub fn is_unit(self) -> bool {
        self == Self::Unit
    }

    pub fn is_tuple(self) -> bool {
        self == Self::Tuple
    }

    pub fn is_struct(self) -> bool {
        self == Self::Struct
    }

    /// Creates a new `Fields` of the specified style with the passed-in fields.
    fn with_fields<T, U: Into<Vec<T>>>(self, fields: U) -> Fields<T> {
        Fields::new(self, fields.into())
    }
}

impl From<syn::Fields> for Style {
    fn from(vd: syn::Fields) -> Self {
        (&vd).into()
    }
}

impl<'a> From<&'a syn::Fields> for Style {
    fn from(vd: &syn::Fields) -> Self {
        match *vd {
            syn::Fields::Named(_) => Self::Struct,
            syn::Fields::Unnamed(_) => Self::Tuple,
            syn::Fields::Unit => Self::Unit,
        }
    }
}

#[cfg(test)]
mod tests {
    use super::*;

    // it is not possible to directly convert a TokenStream into syn::Fields, so you have
    // to convert the TokenStream into DeriveInput first and then pass the syn::Fields to
    // Fields::try_from.
    fn token_stream_to_fields(input: TokenStream) -> Fields<syn::Field> {
        Fields::try_from(&{
            if let syn::Data::Struct(s) =
                syn::parse2::<syn::DeriveInput>(input.clone()).unwrap().data
            {
                s.fields
            } else {
                panic!();
            }
        })
        .unwrap()
    }

    #[test]
    fn test_style_eq() {
        // `Fields` implements `Eq` manually, so it has to be ensured, that all fields of `Fields`
        // implement `Eq`, this test would fail, if someone accidentally removed the Eq
        // implementation from `Style`.
        struct _AssertEq
        where
            Style: Eq;
    }

    #[test]
    fn test_fields_to_tokens_struct() {
        let reference = quote!(
            {
                executable: String,
                args: Vec<String>,
                env: Vec<String>,
                index: usize,
                optional: Option<String>,
                current_dir: String,
            }
        );
        let input = quote!(
            struct ExampleTest #reference
        );

        let fields = token_stream_to_fields(input);

        let mut result = quote!();
        fields.to_tokens(&mut result);
        assert_eq!(result.to_string(), reference.to_string());
    }

    #[test]
    fn test_fields_to_tokens_tuple() {
        let reference = quote!((u64, usize, &'a T));
        let input = quote!(
            struct ExampleTest #reference;
        );

        let fields = token_stream_to_fields(input);

        let mut result = quote!();
        fields.to_tokens(&mut result);
        assert_eq!(result.to_string(), reference.to_string());
    }
}<|MERGE_RESOLUTION|>--- conflicted
+++ resolved
@@ -161,12 +161,6 @@
 }
 
 impl<T> Fields<T> {
-<<<<<<< HEAD
-    pub fn empty_from(vd: &syn::Fields) -> Self {
-        Self {
-            style: vd.into(),
-            fields: Vec::new(),
-=======
     /// Creates a new [`Fields`] struct.
     pub fn new(style: Style, fields: Vec<T>) -> Self {
         Self {
@@ -181,7 +175,6 @@
     pub fn with_span(mut self, span: Span) -> Self {
         if self.span.is_none() {
             self.span = Some(span);
->>>>>>> cc20fb27
         }
         self
     }
@@ -298,14 +291,7 @@
         if !errors.is_empty() {
             Err(Error::multiple(errors))
         } else {
-<<<<<<< HEAD
-            Ok(Self {
-                style: fields.into(),
-                fields: items,
-            })
-=======
             Ok(Self::new(fields.into(), items).with_span(fields.span()))
->>>>>>> cc20fb27
         }
     }
 }
@@ -356,14 +342,7 @@
 
 impl<T> From<Style> for Fields<T> {
     fn from(style: Style) -> Self {
-<<<<<<< HEAD
-        Self {
-            style,
-            fields: Vec::new(),
-        }
-=======
         Self::new(style, Vec::new())
->>>>>>> cc20fb27
     }
 }
 
